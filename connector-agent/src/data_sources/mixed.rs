--- conflicted
+++ resolved
@@ -69,21 +69,16 @@
     }
 }
 
-<<<<<<< HEAD
-impl Parse<Option<u64>> for MixedSource {
-    fn parse(&mut self) -> Result<Option<u64>> {
+impl Produce<Option<u64>> for MixedSource {
+    fn produce(&mut self) -> Result<Option<u64>> {
         let ret = self.counter / self.ncols;
         self.counter += 1;
         Ok(Some(FromPrimitive::from_usize(ret).unwrap_or_default()))
     }
 }
 
-impl Parse<f64> for MixedSource {
-    fn parse(&mut self) -> Result<f64> {
-=======
 impl Produce<f64> for MixedSource {
     fn produce(&mut self) -> Result<f64> {
->>>>>>> 7bc72a0b
         let ret = self.counter / self.ncols;
         self.counter += 1;
         Ok(FromPrimitive::from_usize(ret).unwrap_or_default())
