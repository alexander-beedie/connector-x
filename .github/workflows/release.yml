--- conflicted
+++ resolved
@@ -12,11 +12,7 @@
     container: quay.io/pypa/manylinux2014_x86_64
     strategy:
       matrix:
-<<<<<<< HEAD
-        python-version: [[37, "3.7"], [38, "3.8"], [39, "3.9"], [310, "3.10"]]
-=======
         python-version: [[38, "3.8"], [39, "3.9"], [310, "3.10"], [311, "3.11"]]
->>>>>>> 789b34c1
     steps:
       - uses: actions/checkout@v2
 
@@ -90,11 +86,7 @@
     strategy:
       matrix:
         os: ["windows-latest", "macos-10.15"]
-<<<<<<< HEAD
-        python-version: ["3.7", "3.8", "3.9", "3.10"]
-=======
         python-version: ["3.8", "3.9", "3.10", "3.11"]
->>>>>>> 789b34c1
     steps:
       - uses: actions/checkout@v2
 
@@ -155,11 +147,7 @@
     runs-on: macos-latest
     strategy:
       matrix:
-<<<<<<< HEAD
-        python-version: ["3.7", "3.8", "3.9", "3.10"]
-=======
         python-version: ["3.8", "3.9", "3.10", "3.11"]
->>>>>>> 789b34c1
     steps:
       - uses: actions/checkout@v2
 
@@ -221,11 +209,7 @@
     needs: [win-and-mac, linux, apple-arm]
     strategy:
       matrix:
-<<<<<<< HEAD
-        python-version: ["3.7", "3.8", "3.9", "3.10"]
-=======
         python-version: ["3.8", "3.9", "3.10", "3.11"]
->>>>>>> 789b34c1
         os: [macos-10.15, ubuntu-latest, windows-latest]
     steps:
       - uses: actions/checkout@v2
