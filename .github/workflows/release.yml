name: release

on:
  push:
    branches:
      - prerelease
      - release

jobs:
  # linux:
  #   runs-on: ubuntu-latest
  #   container: quay.io/pypa/manylinux_2_28_x86_64
  #   strategy:
  #     matrix:
  #       python-version: [[310, "3.10"], [311, "3.11"], [312, "3.12"], [313, "3.13"]]
  #   steps:
  #     - uses: actions/checkout@v4

  #     - name: Set python version
  #       run: |
  #         echo "/opt/python/cp${{ matrix.python-version[0] }}-cp${{ matrix.python-version[0] }}/bin" >> $GITHUB_PATH

  #     - uses: actions-rs/toolchain@v1
  #       with:
  #         toolchain: stable
  #         components: rustfmt
  #         target: aarch64-unknown-linux-gnu
  #         default: true

  #     - uses: extractions/setup-just@v2
  #       env:
  #         GITHUB_TOKEN: ${{ secrets.GITHUB_TOKEN }}

  #     - uses: Gr1N/setup-poetry@v9

  #     - name: Install tools
  #       run: |
  #         yum install -y epel-release
  #         yum install -y mysql-devel postgresql-devel freetds-devel krb5-libs clang-devel

  #     - name: Setup project
  #       run: |
  #         just bootstrap-python

  #     - uses: PyO3/maturin-action@v1
  #       with:
  #         rust-toolchain: stable
  #         command: build
  #         args: -m connectorx-python/Cargo.toml -i python --release --manylinux 2_28 --features integrated-auth-gssapi
  #         before-script-linux: |
  #           # If we're running on rhel centos, install needed packages.
  #           if command -v yum &> /dev/null; then
  #               yum update -y && yum install -y perl-core openssl openssl-devel pkgconfig libatomic

  #               # If we're running on i686 we need to symlink libatomic
  #               # in order to build openssl with -latomic flag.
  #               if [[ ! -d "/usr/lib64" ]]; then
  #                   ln -s /usr/lib/libatomic.so.1 /usr/lib/libatomic.so
  #               fi
  #           else
  #               # If we're running on debian-based system.
  #               apt update -y && apt-get install -y libssl-dev openssl pkg-config
  #           fi
  #       env:
  #         SQLITE3_STATIC: 1

  #     - uses: actions/upload-artifact@v4
  #       with:
  #         name: "ubuntu-latest-${{ matrix.python-version[1] }}"
  #         path: connectorx-python/target/wheels/*.whl

  linux-aarch:
    runs-on: ubuntu-22.04-arm
    strategy:
      matrix:
        python-version: ["3.10", "3.11", "3.12", "3.13"]
    steps:
      - name: Checkout Repository
        uses: actions/checkout@v4

      # Check architecture of the target machine
      - name: Check Target Architecture
        run: |
          echo "Architecture: $(uname -m)"
          if [[ $(uname -m) != "aarch64" ]]; then
            echo "Error: This workflow requires ARM architecture (aarch64)."
            exit 1
          fi

      - name: Setup Python
        uses: actions/setup-python@v5
        with:
          python-version: ${{ matrix.python-version }}

      - name: Setup Rust
        uses: actions-rs/toolchain@v1
        with:
          toolchain: stable
          components: rustfmt
          target: aarch64-unknown-linux-gnu
          default: true

      - name: Setup Just
        uses: extractions/setup-just@v2
        env:
          GITHUB_TOKEN: ${{ secrets.GITHUB_TOKEN }}

      - name: Setup Poetry
        uses: Gr1N/setup-poetry@v9

      - name: Setup Project
        run: |
          just bootstrap-python
          python -m pip install --upgrade pip
          pip install maturin

      - name: Build Wheel (Native)
        run: |
          maturin build -m connectorx-python/Cargo.toml --target aarch64-unknown-linux-gnu -i python${{ matrix.python-version }} --release

<<<<<<< HEAD
=======
      - name: Copy J4RS Dependencies
        run: |
          cp -rf connectorx-python/target/aarch64-unknown-linux-gnu/release/jassets connectorx-python/connectorx/dependencies
      
      - name: Rebuild Wheel (Native)
        run: |
          maturin build -m connectorx-python/Cargo.toml --target aarch64-unknown-linux-gnu -i python${{ matrix.python-version }} --release

>>>>>>> bca29094
      - name: Upload Artifact
        uses: actions/upload-artifact@v4
        with:
          name: "linux-arm-${{ matrix.python-version }}"
          path: connectorx-python/target/wheels/*.whl

  # win-and-mac:
  #   runs-on: ${{ matrix.os }}
  #   strategy:
  #     matrix:
  #       os: ["windows-latest", "macos-13"]
  #       python-version: ["3.10", "3.11", "3.12", "3.13"]
  #       include:
  #         - os: "macos-13"
  #           features: "--features integrated-auth-gssapi"
  #   steps:
  #     - uses: actions/checkout@v4

  #     - uses: ankane/setup-mysql@v1
  #       with:
  #         mysql-version: 8

  #     - uses: actions/setup-python@v5
  #       with:
  #         python-version: ${{ matrix.python-version }}
  #         architecture: x64

  #     - uses: actions-rs/toolchain@v1
  #       with:
  #         toolchain: stable
  #         components: rustfmt
  #         default: true

  #     - uses: extractions/setup-just@v2
  #       env:
  #         GITHUB_TOKEN: ${{ secrets.GITHUB_TOKEN }}

  #     - uses: Gr1N/setup-poetry@v9

  #     - name: Setup project
  #       run: |
  #         just bootstrap-python

  #     - uses: PyO3/maturin-action@v1
  #       with:
  #         rust-toolchain: stable
  #         maturin-version: v0.14.15
  #         command: build
  #         args: -m connectorx-python/Cargo.toml -i python --release ${{ matrix.features }}
  #       env:
  #         SQLITE3_STATIC: 1

  #     - uses: actions/upload-artifact@v4
  #       with:
  #         name: "${{ matrix.os }}-${{ matrix.python-version }}"
  #         path: connectorx-python/target/wheels/*.whl

  # apple-arm:
  #   runs-on: macos-latest
  #   strategy:
  #     matrix:
  #       python-version: ["3.10", "3.11", "3.12", "3.13"]
  #   steps:
  #     - uses: actions/checkout@v4

  #     - uses: ankane/setup-mysql@v1
  #       with:
  #         mysql-version: 8

  #     - uses: actions/setup-python@v5
  #       with:
  #         python-version: ${{ matrix.python-version }}

  #     - uses: actions-rs/toolchain@v1
  #       with:
  #         toolchain: stable
  #         components: rustfmt
  #         target: aarch64-apple-darwin
  #         default: true

  #     - uses: extractions/setup-just@v2
  #       env:
  #         GITHUB_TOKEN: ${{ secrets.GITHUB_TOKEN }}

  #     - uses: Gr1N/setup-poetry@v9

  #     - name: Setup project
  #       run: |
  #         just bootstrap-python

  #     - uses: PyO3/maturin-action@v1
  #       with:
  #         rust-toolchain: stable
  #         maturin-version: v0.14.15
  #         command: build
  #         args: -m connectorx-python/Cargo.toml --target aarch64-apple-darwin -i python --release  --features integrated-auth-gssapi
  #       env:
  #         SQLITE3_STATIC: 1

  #     - uses: actions/upload-artifact@v4
  #       with:
  #         name: "macos-arm-${{ matrix.python-version }}"
  #         path: connectorx-python/target/wheels/*.whl

  # verify:
  #   runs-on: ${{ matrix.os }}
  #   needs: [win-and-mac, linux]
  #   strategy:
  #     matrix:
  #       python-version: ["3.10", "3.11", "3.12", "3.13"]
  #       os: [macos-13, ubuntu-latest, windows-latest]
  #   steps:
  #     - uses: actions/checkout@v4

  #     - uses: actions/setup-python@v5
  #       with:
  #         python-version: ${{ matrix.python-version }}
  #         architecture: x64

  #     - uses: actions/download-artifact@v4
  #       with:
  #         name: "${{ matrix.os }}-${{ matrix.python-version }}"

  #     - run: |
  #         pip install *.whl
  #         python -c "import connectorx"

  # verify-apple-arm:
  #   runs-on: ${{ matrix.os }}
  #   needs: [apple-arm]
  #   strategy:
  #     matrix:
  #       python-version: ["3.10", "3.11", "3.12", "3.13"]
  #       os: [macos-latest]
  #   steps:
  #     - uses: actions/checkout@v4

  #     - uses: actions/setup-python@v5
  #       with:
  #         python-version: ${{ matrix.python-version }}

  #     - uses: actions/download-artifact@v4
  #       with:
  #         name: "macos-arm-${{ matrix.python-version }}"

  #     - run: |
  #         pip install *.whl
  #         python -c "import connectorx"

  verify-linux-arm:
    runs-on: ubuntu-22.04-arm
    needs: [linux-aarch]
    strategy:
      matrix:
        python-version: ["3.10", "3.11", "3.12", "3.13"]
    steps:
      - name: Checkout Repository
        uses: actions/checkout@v4

      # Check architecture of the target machine
      - name: Check Target Architecture
        run: |
          echo "Architecture: $(uname -m)"
          if [[ $(uname -m) != "aarch64" ]]; then
            echo "Error: This workflow requires ARM architecture (aarch64)."
            exit 1
          fi

      - name: Setup Python
        uses: actions/setup-python@v5
        with:
          python-version: ${{ matrix.python-version }}

      - name: Download Artifact
        uses: actions/download-artifact@v4
        with:
          name: "linux-arm-${{ matrix.python-version }}"

      - name: Install and Test
        run: |
          python -m pip install --upgrade pip
          pip install *.whl
          python -c 'import connectorx'

  # upload:
  #   runs-on: ubuntu-latest
  #   needs: [verify, verify-apple-arm, verify-linux-arm]
  #   steps:
  #     - name: Download all artifacts
  #       uses: actions/download-artifact@v4

  #     - name: Setup environment
  #       run: |
  #         tree .
  #         echo "/home/runner/.local/bin" >> $GITHUB_PATH

  #     - name: Install Twine
  #       run: |
  #         pip install twine
  #         pip install packaging -U

  #     - name: Upload to PyPI site
  #       if: github.ref == 'refs/heads/release'
  #       env:
  #         PYPI_TOKEN: ${{ secrets.PYPI_TOKEN }}
  #       run: |
  #         for file in $(ls **/*)
  #         do
  #           twine upload --non-interactive -u __token__ -p $PYPI_TOKEN $file || continue
  #         done

  #     - name: Upload to PyPI test site
  #       if: github.ref == 'refs/heads/prerelease'
  #       env:
  #         PYPI_TEST_TOKEN: ${{ secrets.PYPI_TEST_TOKEN }}
  #       run: |
  #         for file in $(ls **/*)
  #         do
  #           twine upload --non-interactive --repository-url https://test.pypi.org/legacy/ -u __token__ -p $PYPI_TEST_TOKEN $file --verbose || continue
  #         done<|MERGE_RESOLUTION|>--- conflicted
+++ resolved
@@ -118,17 +118,6 @@
         run: |
           maturin build -m connectorx-python/Cargo.toml --target aarch64-unknown-linux-gnu -i python${{ matrix.python-version }} --release
 
-<<<<<<< HEAD
-=======
-      - name: Copy J4RS Dependencies
-        run: |
-          cp -rf connectorx-python/target/aarch64-unknown-linux-gnu/release/jassets connectorx-python/connectorx/dependencies
-      
-      - name: Rebuild Wheel (Native)
-        run: |
-          maturin build -m connectorx-python/Cargo.toml --target aarch64-unknown-linux-gnu -i python${{ matrix.python-version }} --release
-
->>>>>>> bca29094
       - name: Upload Artifact
         uses: actions/upload-artifact@v4
         with:
