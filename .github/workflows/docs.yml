name: docs

on:
  push:
    branches:
      - main

jobs:
  docs:
    runs-on: ubuntu-latest
    steps:
      - uses: actions/checkout@v2

      - name: Install Rust
        uses: actions-rs/toolchain@v1
        with:
          toolchain: nightly-2021-11-18
          components: rustfmt
          default: true

      - name: Intall Python
        uses: actions/setup-python@v1
        with:
          python-version: 3.7
      
      - name: Install dependencies
        run: |
          pip install -r docs/requirements.txt

      - name: Build the book
        run: |
          jupyter-book build docs

      - name: Build Rust Docs
        uses: actions-rs/cargo@v1
        with:
          command: doc
          args: --no-deps --features all

      - name: Move the rust doc into jupyter book
        run: mv target/doc ./docs/_build/html/rust-docs
<<<<<<< HEAD

      - name: Add .nojekyll
        run: touch ./docs/_build/html/.nojekyll

=======
      
      - name: Add .nojekyll
        run: touch ./docs/_build/html/.nojekyll
        
>>>>>>> 576ac4e5
      - name: Deploy Docs 🚀
        uses: JamesIves/github-pages-deploy-action@4.0.0
        with:
          branch: gh-pages # The branch the action should deploy to.
          folder: ./docs/_build/html # The folder the action should deploy.
          clean-exclude: dev
      <|MERGE_RESOLUTION|>--- conflicted
+++ resolved
@@ -39,21 +39,13 @@
 
       - name: Move the rust doc into jupyter book
         run: mv target/doc ./docs/_build/html/rust-docs
-<<<<<<< HEAD
-
-      - name: Add .nojekyll
-        run: touch ./docs/_build/html/.nojekyll
-
-=======
       
       - name: Add .nojekyll
         run: touch ./docs/_build/html/.nojekyll
         
->>>>>>> 576ac4e5
       - name: Deploy Docs 🚀
         uses: JamesIves/github-pages-deploy-action@4.0.0
         with:
           branch: gh-pages # The branch the action should deploy to.
           folder: ./docs/_build/html # The folder the action should deploy.
-          clean-exclude: dev
-      +          clean-exclude: dev