name: ci

on: 
  pull_request:
    branches:
      - main

jobs:
  build:
    runs-on: ubuntu-latest
    container: ubuntu
    services:
      # Label used to access the service container
      postgres:
        # Docker Hub image
        image: postgres
        env:
          POSTGRES_PASSWORD: postgres
        # Set health checks to wait until postgres has started
        options: >-
          --health-cmd pg_isready
          --health-interval 10s
          --health-timeout 5s
          --health-retries 5

    steps:
      - uses: actions/checkout@v2
      - uses: mstachniuk/ci-skip@v1
        with:
          fail-fast: true

      - name: Install tools
        run: |
          apt-get update
          apt-get install -y curl postgresql-client build-essential python3-dev pkg-config libssl-dev git
        env:
          DEBIAN_FRONTEND: noninteractive

      - name: Install Rust
        uses: actions-rs/toolchain@v1
        with:
          toolchain: nightly-2021-02-15
          components: rustfmt
          default: true

      - name: Is the code formatted?
        uses: actions-rs/cargo@v1
        with:
          command: fmt
          args: --all -- --check -q
      
      - name: Seed the database
<<<<<<< HEAD
        run: psql postgresql://postgres:postgres@postgres:5432/dataprep -f scripts/postgres.sql 
=======
        run: "psql postgresql://postgres:postgres@postgres:5432/postgres -f scripts/postgres.sql"
>>>>>>> cef1e1fd

      - name: Run tests
        uses: actions-rs/cargo@v1
        with:
          command: test
        env:
<<<<<<< HEAD
          POSTGRES_URL: "postgresql://postgres:postgres@postgres:5432/dataprep"

      - name: Build docs
=======
          POSTGRES_URL: "postgresql://postgres:postgres@postgres:5432/postgres"
      
      - name: Test build docs
>>>>>>> cef1e1fd
        uses: actions-rs/cargo@v1
        with:
          command: doc
          args: --no-deps<|MERGE_RESOLUTION|>--- conflicted
+++ resolved
@@ -50,26 +50,16 @@
           args: --all -- --check -q
       
       - name: Seed the database
-<<<<<<< HEAD
-        run: psql postgresql://postgres:postgres@postgres:5432/dataprep -f scripts/postgres.sql 
-=======
         run: "psql postgresql://postgres:postgres@postgres:5432/postgres -f scripts/postgres.sql"
->>>>>>> cef1e1fd
 
       - name: Run tests
         uses: actions-rs/cargo@v1
         with:
           command: test
         env:
-<<<<<<< HEAD
-          POSTGRES_URL: "postgresql://postgres:postgres@postgres:5432/dataprep"
-
-      - name: Build docs
-=======
           POSTGRES_URL: "postgresql://postgres:postgres@postgres:5432/postgres"
       
       - name: Test build docs
->>>>>>> cef1e1fd
         uses: actions-rs/cargo@v1
         with:
           command: doc
