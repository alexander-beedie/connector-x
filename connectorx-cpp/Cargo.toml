--- conflicted
+++ resolved
@@ -1,10 +1,6 @@
 [package]
 name = "connectorx-cpp"
-<<<<<<< HEAD
-version = "0.3.4-alpha.3"
-=======
 version = "0.4.0"
->>>>>>> 105594f8
 edition = "2021"
 license = "MIT"
 
