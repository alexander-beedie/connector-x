[package]
authors = ["SFU Database System Lab <dsl.cs.sfu@gmail.com>"]
description = "Load data from databases to dataframes, the fastest way."
documentation = "https://docs.rs/connectorx"
edition = "2018"
license = "MIT"
name = "connectorx"
readme = "../README.md"
repository = "https://github.com/sfu-db/connector-x"
version = "0.2.6-alpha.5"

[dependencies]
anyhow = "1"
fehler = "1"
itertools = "0.10"
log = "0.4"
rayon = "1"
sqlparser = "0.11"
thiserror = "1"

<<<<<<< HEAD
arrow = {version = "12", optional = true, features = ["prettyprint"]}
arrow2 = {git = "https://github.com/jorgecarleitao/arrow2", rev = "dc516495a5a49ae41d3c68caab4e33dd57337640", default-features = false, optional = true}
=======
arrow = {version = "11.0.0", optional = true}
arrow2 = {version = "0.10", default-features = false, optional = true}
>>>>>>> c76d5934
bb8 = {version = "0.7", optional = true}
bb8-tiberius = {version = "0.5", optional = true}
chrono = {version = "0.4", optional = true}
csv = {version = "1", optional = true}
fallible-streaming-iterator = {version = "0.1", optional = true}
futures = {version = "0.3", optional = true}
gcp-bigquery-client = {version = "0.10.0", optional = true}
hex = {version = "0.4", optional = true}
native-tls = {version = "0.2", optional = true}
ndarray = {version = "0.15", optional = true}
num-traits = {version = "0.2", optional = true}
openssl = {version = "0.10", optional = true}
oracle = {version = "0.5", optional = true}
owning_ref = {version = "0.4", optional = true}
polars = {version = "0.20", optional = true}
postgres = {version = "0.19", features = ["with-chrono-0_4", "with-uuid-0_8", "with-serde_json-1"], optional = true}
postgres-native-tls = {version = "0.5", optional = true}
postgres-openssl = {version = "0.5", optional = true}
r2d2 = {version = "0.8", optional = true}
r2d2-oracle = {version = "0.5.0", features = ["chrono"], optional = true}
r2d2_mysql = {version = "21.0", optional = true}
r2d2_postgres = {version = "0.18.1", optional = true}
r2d2_sqlite = {version = "0.18", optional = true}
regex = {version = "1", optional = true}
rusqlite = {version = "0.25", features = ["column_decltype", "chrono", "bundled"], optional = true}
rust_decimal = {version = "1", features = ["db-postgres"], optional = true}
serde_json = {version = "1", optional = true}
tiberius = {version = "0.5", features = ["rust_decimal", "chrono"], optional = true}
tokio = {version = "1", features = ["rt", "rt-multi-thread", "net"], optional = true}
url = {version = "2", optional = true}
urlencoding = {version = "2.1", optional = true}
uuid = {version = "0.8", optional = true}
j4rs = {version = "0.13", optional = true}
datafusion = {git = "https://github.com/apache/arrow-datafusion", rev = "93a7054b837cec2418adc427a6505dcea92e6755", optional = true}

[lib]
crate-type = ["cdylib", "rlib"]
name = "connectorx"

[dev-dependencies]
criterion = "0.3"
env_logger = "0.9"
iai = "0.1"
pprof = {version = "0.5", features = ["flamegraph"]}

[features]
all = ["src_sqlite", "src_postgres", "src_mysql", "src_mssql", "src_oracle", "src_bigquery", "src_csv", "src_dummy", "dst_arrow", "dst_arrow2", "federation"]
branch = []
default = ["fptr"]
dst_arrow = ["arrow", "chrono"]
dst_arrow2 = ["arrow2", "chrono", "polars"]
fptr = []
src_bigquery = ["gcp-bigquery-client", "serde_json", "url", "tokio"]
src_csv = ["csv", "regex", "chrono"]
src_dummy = ["num-traits", "chrono"]
src_mssql = ["rust_decimal", "num-traits", "chrono", "tiberius", "bb8-tiberius", "bb8", "tokio", "url", "uuid", "owning_ref", "futures", "urlencoding"]
src_mysql = ["r2d2_mysql", "rust_decimal", "num-traits", "chrono", "serde_json", "r2d2"]
src_oracle = ["oracle", "r2d2-oracle", "chrono", "r2d2", "urlencoding", "url", "owning_ref"]
src_postgres = [
  "postgres",
  "r2d2_postgres",
  "postgres-native-tls",
  "csv",
  "hex",
  "serde_json",
  "uuid",
  "rust_decimal",
  "num-traits",
  "chrono",
  "r2d2",
  "url",
  "native-tls",
  "openssl",
  "postgres-openssl",
]
src_sqlite = ["rusqlite", "r2d2_sqlite", "fallible-streaming-iterator", "owning_ref", "chrono", "r2d2", "urlencoding"]
federation = ["datafusion", "j4rs", "tokio"]
[package.metadata.docs.rs]
features = ["all"]<|MERGE_RESOLUTION|>--- conflicted
+++ resolved
@@ -18,13 +18,8 @@
 sqlparser = "0.11"
 thiserror = "1"
 
-<<<<<<< HEAD
 arrow = {version = "12", optional = true, features = ["prettyprint"]}
-arrow2 = {git = "https://github.com/jorgecarleitao/arrow2", rev = "dc516495a5a49ae41d3c68caab4e33dd57337640", default-features = false, optional = true}
-=======
-arrow = {version = "11.0.0", optional = true}
 arrow2 = {version = "0.10", default-features = false, optional = true}
->>>>>>> c76d5934
 bb8 = {version = "0.7", optional = true}
 bb8-tiberius = {version = "0.5", optional = true}
 chrono = {version = "0.4", optional = true}
