--- conflicted
+++ resolved
@@ -211,13 +211,9 @@
                         .as_query()
                         .ok_or_else(|| ConnectorXError::SqlQueryNotSupported(sql.to_string()))?
                         .clone();
-<<<<<<< HEAD
-                    // query.order_by = vec![]; mssql offset may appear with order by
-=======
                     if query.offset.is_none() {
                         query.order_by = vec![]; // mssql offset must appear with order by
                     }
->>>>>>> d6dbb96b
                     let select = query
                         .as_select_mut()
                         .ok_or_else(|| ConnectorXError::SqlQueryNotSupported(sql.to_string()))?;
