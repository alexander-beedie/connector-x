<<<<<<< HEAD
#[cfg(feature = "src_oracle")]
use std::any::Any;

=======
>>>>>>> 1fba7391
use crate::errors::ConnectorXError;
#[cfg(feature = "src_oracle")]
use crate::sources::oracle::OracleDialect;
use anyhow::anyhow;
use fehler::{throw, throws};
use log::{debug, trace, warn};
use sqlparser::ast::{
    BinaryOperator, Expr, Function, FunctionArg, Ident, ObjectName, Query, Select, SelectItem,
    SetExpr, Statement, TableAlias, TableFactor, TableWithJoins, Top, Value,
};
use sqlparser::dialect::{Dialect, MsSqlDialect};
use sqlparser::parser::Parser;
#[cfg(feature = "src_oracle")]
use std::any::Any;

#[derive(Debug, Clone)]
pub enum CXQuery<Q = String> {
    Naked(Q),   // The query directly comes from the user
    Wrapped(Q), // The user query is already wrapped in a subquery
}

impl<Q: std::fmt::Display> std::fmt::Display for CXQuery<Q> {
    fn fmt(&self, f: &mut std::fmt::Formatter<'_>) -> std::fmt::Result {
        match self {
            CXQuery::Naked(q) => write!(f, "{}", q),
            CXQuery::Wrapped(q) => write!(f, "{}", q),
        }
    }
}

impl<Q: AsRef<str>> CXQuery<Q> {
    pub fn as_str(&self) -> &str {
        match self {
            CXQuery::Naked(q) => q.as_ref(),
            CXQuery::Wrapped(q) => q.as_ref(),
        }
    }
}

impl From<&str> for CXQuery {
    fn from(s: &str) -> CXQuery<String> {
        CXQuery::Naked(s.to_string())
    }
}

impl From<&&str> for CXQuery {
    fn from(s: &&str) -> CXQuery<String> {
        CXQuery::Naked(s.to_string())
    }
}

impl From<&String> for CXQuery {
    fn from(s: &String) -> CXQuery {
        CXQuery::Naked(s.clone())
    }
}

impl From<&CXQuery> for CXQuery {
    fn from(q: &CXQuery) -> CXQuery {
        q.clone()
    }
}

impl CXQuery<String> {
    pub fn naked<Q: AsRef<str>>(q: Q) -> Self {
        CXQuery::Naked(q.as_ref().to_string())
    }
}

impl<Q: AsRef<str>> AsRef<str> for CXQuery<Q> {
    fn as_ref(&self) -> &str {
        match self {
            CXQuery::Naked(q) => q.as_ref(),
            CXQuery::Wrapped(q) => q.as_ref(),
        }
    }
}

impl<Q> CXQuery<Q> {
    pub fn map<F, U>(&self, f: F) -> CXQuery<U>
    where
        F: Fn(&Q) -> U,
    {
        match self {
            CXQuery::Naked(q) => CXQuery::Naked(f(q)),
            CXQuery::Wrapped(q) => CXQuery::Wrapped(f(q)),
        }
    }
}

impl<Q, E> CXQuery<Result<Q, E>> {
    pub fn result(self) -> Result<CXQuery<Q>, E> {
        match self {
            CXQuery::Naked(q) => q.map(CXQuery::Naked),
            CXQuery::Wrapped(q) => q.map(CXQuery::Wrapped),
        }
    }
}

#[throws(ConnectorXError)]
pub fn get_limit<T: Dialect>(sql: &CXQuery<String>, dialect: &T) -> Option<usize> {
    match Parser::parse_sql(dialect, sql.as_str()) {
        Ok(mut ast) => {
            if ast.len() != 1 {
                throw!(ConnectorXError::SqlQueryNotSupported(sql.to_string()));
            }

            match &mut ast[0] {
                Statement::Query(q) => {
                    if let Some(expr) = &q.limit {
                        return Some(
                            expr.to_string()
                                .parse()
                                .map_err(|e: std::num::ParseIntError| anyhow!(e))?,
                        );
                    }
                }
                _ => throw!(ConnectorXError::SqlQueryNotSupported(sql.to_string())),
            };
        }
        Err(e) => {
            warn!("parser error: {:?}, query database for # rows in result", e);
        }
    }
    None
}

#[allow(unreachable_code)] // disable it for now, waiting for the new release of fehler
#[throws(ConnectorXError)]
pub fn get_limit_mssql(sql: &CXQuery<String>) -> Option<usize> {
    let ast = Parser::parse_sql(&MsSqlDialect {}, sql.as_str())?;
    if ast.len() != 1 {
        throw!(ConnectorXError::SqlQueryNotSupported(sql.to_string()));
    }

    if let Statement::Query(q) = &ast[0] {
        if let SetExpr::Select(s) = &q.body {
            if let Some(Top {
                quantity: Some(expr),
                ..
            }) = &s.top
            {
                return Some(
                    expr.to_string()
                        .parse()
                        .map_err(|e: std::num::ParseIntError| anyhow!(e))?,
                );
            }
            return None;
        }
    }

    throw!(ConnectorXError::SqlQueryNotSupported(sql.to_string()))
}

// wrap a query into a derived table
fn wrap_query(
    query: &Query,
    projection: Vec<SelectItem>,
    selection: Option<Expr>,
    tmp_tab_name: &str,
) -> Statement {
    Statement::Query(Box::new(Query {
        with: None,
        body: SetExpr::Select(Box::new(Select {
            distinct: false,
            top: None,
            projection,
            from: vec![TableWithJoins {
                relation: TableFactor::Derived {
                    lateral: false,
                    subquery: Box::new(query.clone()),
                    alias: Some(TableAlias {
                        name: Ident {
                            value: tmp_tab_name.into(),
                            quote_style: None,
                        },
                        columns: vec![],
                    }),
                },
                joins: vec![],
            }],
            lateral_views: vec![],
            selection,
            group_by: vec![],
            cluster_by: vec![],
            distribute_by: vec![],
            sort_by: vec![],
            having: None,
        })),
        order_by: vec![],
        limit: None,
        offset: None,
        fetch: None,
    }))
}

trait StatementExt {
    fn as_query(&self) -> Option<&Query>;
}

impl StatementExt for Statement {
    fn as_query(&self) -> Option<&Query> {
        match self {
            Statement::Query(q) => Some(q),
            _ => None,
        }
    }
}

trait QueryExt {
    fn as_select_mut(&mut self) -> Option<&mut Select>;
}

impl QueryExt for Query {
    fn as_select_mut(&mut self) -> Option<&mut Select> {
        match self.body {
            SetExpr::Select(ref mut select) => Some(select),
            _ => None,
        }
    }
}

#[throws(ConnectorXError)]
pub fn count_query<T: Dialect>(sql: &CXQuery<String>, dialect: &T) -> CXQuery<String> {
    trace!("Incoming query: {}", sql);

    #[allow(unused_mut)]
    let mut sql = match sql.map(|sql| Parser::parse_sql(dialect, sql)).result() {
        Ok(ast) => {
            let projection = vec![SelectItem::UnnamedExpr(Expr::Function(Function {
                name: ObjectName(vec![Ident {
                    value: "count".to_string(),
                    quote_style: None,
                }]),
                args: vec![FunctionArg::Unnamed(Expr::Wildcard)],
                over: None,
                distinct: false,
            }))];
            let ast_count: Statement = match ast {
                CXQuery::Naked(ast) => {
                    if ast.len() != 1 {
                        throw!(ConnectorXError::SqlQueryNotSupported(sql.to_string()));
                    }
                    let mut query = ast[0]
                        .as_query()
                        .ok_or_else(|| ConnectorXError::SqlQueryNotSupported(sql.to_string()))?
                        .clone();
                    query.order_by = vec![];
                    let select = query
                        .as_select_mut()
                        .ok_or_else(|| ConnectorXError::SqlQueryNotSupported(sql.to_string()))?;
                    select.sort_by = vec![];
                    wrap_query(&query, projection, None, "CXTMPTAB_COUNT")
                }
                CXQuery::Wrapped(ast) => {
                    if ast.len() != 1 {
                        throw!(ConnectorXError::SqlQueryNotSupported(sql.to_string()));
                    }
                    let mut query = ast[0]
                        .as_query()
                        .ok_or_else(|| ConnectorXError::SqlQueryNotSupported(sql.to_string()))?
                        .clone();
                    let select = query
                        .as_select_mut()
                        .ok_or_else(|| ConnectorXError::SqlQueryNotSupported(sql.to_string()))?;
                    select.projection = projection;
                    Statement::Query(Box::new(query))
                }
            };
            format!("{}", ast_count)
        }
        Err(e) => {
            warn!("parser error: {:?}, manually compose query string", e);
            format!("SELECT COUNT(*) FROM ({}) as CXTMPTAB_COUNT", sql.as_str())
        }
    };

    #[cfg(feature = "src_oracle")]
    // HACK: Some dialect (e.g. Oracle) does not support "AS" for alias
    // Hard code "(subquery) alias" instead of output "(subquery) AS alias"
    #[cfg(feature = "src_oracle")]
    if dialect.type_id() == (OracleDialect {}.type_id()) {
        sql = sql.replace(" AS", "");
    }

    debug!("Transformed count query: {}", sql);
    CXQuery::Wrapped(sql)
}

#[throws(ConnectorXError)]
pub fn limit1_query<T: Dialect>(sql: &CXQuery<String>, dialect: &T) -> CXQuery<String> {
    trace!("Incoming query: {}", sql);

    let sql = match Parser::parse_sql(dialect, sql.as_str()) {
        Ok(mut ast) => {
            if ast.len() != 1 {
                throw!(ConnectorXError::SqlQueryNotSupported(sql.to_string()));
            }

            match &mut ast[0] {
                Statement::Query(q) => {
                    q.limit = Some(Expr::Value(Value::Number("1".to_string(), false)));
                }
                _ => throw!(ConnectorXError::SqlQueryNotSupported(sql.to_string())),
            };

            format!("{}", ast[0])
        }
        Err(e) => {
            warn!("parser error: {:?}, manually compose query string", e);
            format!("{} LIMIT 1", sql.as_str())
        }
    };

    debug!("Transformed limit 1 query: {}", sql);
    CXQuery::Wrapped(sql)
}

#[cfg(feature = "src_oracle")]
#[throws(ConnectorXError)]
#[cfg(feature = "src_oracle")]
pub fn limit1_query_oracle(sql: &CXQuery<String>) -> CXQuery<String> {
    trace!("Incoming oracle query: {}", sql);

    let mut ast = Parser::parse_sql(&OracleDialect {}, sql.as_str())?;
    if ast.len() != 1 {
        throw!(ConnectorXError::SqlQueryNotSupported(sql.to_string()));
    }
    let ast_part: Statement;
    match &mut ast[0] {
        Statement::Query(q) => {
            let selection = Expr::BinaryOp {
                left: Box::new(Expr::CompoundIdentifier(vec![Ident {
                    value: "rownum".to_string(),
                    quote_style: None,
                }])),
                op: BinaryOperator::Eq,
                right: Box::new(Expr::Value(Value::Number("1".to_string(), false))),
            };
            ast_part = wrap_query(&q, vec![SelectItem::Wildcard], Some(selection), "");
        }

        _ => throw!(ConnectorXError::SqlQueryNotSupported(sql.to_string())),
    };

    let sql = format!("{}", ast_part).replace(" AS", "");
    debug!("Transformed limit 1 query: {}", sql);
    CXQuery::Wrapped(sql)
}

#[throws(ConnectorXError)]
pub fn limit1_query_mssql(sql: &CXQuery<String>) -> CXQuery<String> {
    trace!("Incoming query: {}", sql);

    let mut ast = Parser::parse_sql(&MsSqlDialect {}, sql.as_str())?;
    if ast.len() != 1 {
        throw!(ConnectorXError::SqlQueryNotSupported(sql.to_string()));
    }

    match &mut ast[0] {
        Statement::Query(q) => {
            match q.body {
                SetExpr::Select(ref mut s) => {
                    s.top = Some(Top {
                        with_ties: false,
                        percent: false,
                        quantity: Some(Expr::Value(Value::Number("1".to_string(), false))),
                    })
                }
                _ => throw!(ConnectorXError::SqlQueryNotSupported(sql.to_string())),
            };
        }
        _ => throw!(ConnectorXError::SqlQueryNotSupported(sql.to_string())),
    };

    let sql = format!("{}", ast[0]);
    debug!("Transformed limit 1 query: {}", sql);
    CXQuery::Wrapped(sql)
}

#[throws(ConnectorXError)]
pub fn single_col_partition_query<T: Dialect>(
    query: &str,
    col: &str,
    lower: i64,
    upper: i64,
    dialect: &T,
) -> String {
    trace!("Incoming query: {}", query);
    const PART_TMP_TAB_NAME: &str = "CXTMPTAB_PART";

    #[allow(unused_mut)]
    let mut sql = match Parser::parse_sql(dialect, query) {
        Ok(mut ast) => {
            if ast.len() != 1 {
                throw!(ConnectorXError::SqlQueryNotSupported(query.to_string()));
            }

            let ast_part: Statement;
            match &mut ast[0] {
                Statement::Query(q) => match &mut q.body {
                    SetExpr::Select(select) => {
                        let lb = Expr::BinaryOp {
                            left: Box::new(Expr::Value(Value::Number(lower.to_string(), false))),
                            op: BinaryOperator::LtEq,
                            right: Box::new(Expr::CompoundIdentifier(vec![
                                Ident {
                                    value: PART_TMP_TAB_NAME.to_string(),
                                    quote_style: None,
                                },
                                Ident {
                                    value: col.to_string(),
                                    quote_style: None,
                                },
                            ])),
                        };

                        let ub = Expr::BinaryOp {
                            left: Box::new(Expr::CompoundIdentifier(vec![
                                Ident {
                                    value: PART_TMP_TAB_NAME.to_string(),
                                    quote_style: None,
                                },
                                Ident {
                                    value: col.to_string(),
                                    quote_style: None,
                                },
                            ])),
                            op: BinaryOperator::Lt,
                            right: Box::new(Expr::Value(Value::Number(upper.to_string(), false))),
                        };

                        let selection = Expr::BinaryOp {
                            left: Box::new(lb),
                            op: BinaryOperator::And,
                            right: Box::new(ub),
                        };

                        if q.limit.is_none() && select.top.is_none() && !q.order_by.is_empty() {
                            // order by in a partition query does not make sense because partition is unordered.
                            // clear the order by beceause mssql does not support order by in a derived table.
                            // also order by in the derived table does not make any difference.
                            q.order_by.clear();
                        }

                        ast_part = wrap_query(
                            &q,
                            vec![SelectItem::Wildcard],
                            Some(selection),
                            PART_TMP_TAB_NAME,
                        );
                    }
                    _ => throw!(ConnectorXError::SqlQueryNotSupported(query.to_string())),
                },
                _ => throw!(ConnectorXError::SqlQueryNotSupported(query.to_string())),
            };
            format!("{}", ast_part)
        }
        Err(e) => {
            warn!("parser error: {:?}, manually compose query string", e);
            format!("SELECT * FROM ({}) AS CXTMPTAB_PART WHERE CXTMPTAB_PART.{} >= {} AND CXTMPTAB_PART.{} < {}", query, col, lower, col, upper)
        }
    };

    #[cfg(feature = "src_oracle")]
    // HACK: Some dialect (e.g. Oracle) does not support "AS" for alias
    // Hard code "(subquery) alias" instead of output "(subquery) AS alias"
    #[cfg(feature = "src_oracle")]
    if dialect.type_id() == (OracleDialect {}.type_id()) {
        sql = sql.replace(" AS", "")
    }

    debug!("Transformed single column partition query: {}", sql);
    sql
}

#[throws(ConnectorXError)]
pub fn get_partition_range_query<T: Dialect>(query: &str, col: &str, dialect: &T) -> String {
    trace!("Incoming query: {}", query);
    const RANGE_TMP_TAB_NAME: &str = "CXTMPTAB_RANGE";

    #[allow(unused_mut)]
    let mut sql = match Parser::parse_sql(dialect, query) {
        Ok(mut ast) => {
            if ast.len() != 1 {
                throw!(ConnectorXError::SqlQueryNotSupported(query.to_string()));
            }

            let ast_range: Statement;

            match &mut ast[0] {
                Statement::Query(q) => {
                    q.order_by = vec![];
                    match &mut q.body {
                        SetExpr::Select(_select) => {
                            let projection = vec![
                                SelectItem::UnnamedExpr(Expr::Function(Function {
                                    name: ObjectName(vec![Ident {
                                        value: "min".to_string(),
                                        quote_style: None,
                                    }]),
                                    args: vec![FunctionArg::Unnamed(Expr::CompoundIdentifier(
                                        vec![
                                            Ident {
                                                value: RANGE_TMP_TAB_NAME.to_string(),
                                                quote_style: None,
                                            },
                                            Ident {
                                                value: col.to_string(),
                                                quote_style: None,
                                            },
                                        ],
                                    ))],
                                    over: None,
                                    distinct: false,
                                })),
                                SelectItem::UnnamedExpr(Expr::Function(Function {
                                    name: ObjectName(vec![Ident {
                                        value: "max".to_string(),
                                        quote_style: None,
                                    }]),
                                    args: vec![FunctionArg::Unnamed(Expr::CompoundIdentifier(
                                        vec![
                                            Ident {
                                                value: RANGE_TMP_TAB_NAME.to_string(),
                                                quote_style: None,
                                            },
                                            Ident {
                                                value: col.to_string(),
                                                quote_style: None,
                                            },
                                        ],
                                    ))],
                                    over: None,
                                    distinct: false,
                                })),
                            ];
                            ast_range = wrap_query(&q, projection, None, RANGE_TMP_TAB_NAME);
                        }
                        _ => throw!(ConnectorXError::SqlQueryNotSupported(query.to_string())),
                    }
                }
                _ => throw!(ConnectorXError::SqlQueryNotSupported(query.to_string())),
            };
            format!("{}", ast_range)
        }
        Err(e) => {
            warn!("parser error: {:?}, manually compose query string", e);
            format!(
                "SELECT MIN({}.{}) as min, MAX({}.{}) as max FROM ({}) AS {}",
                RANGE_TMP_TAB_NAME, col, RANGE_TMP_TAB_NAME, col, query, RANGE_TMP_TAB_NAME
            )
        }
    };

    #[cfg(feature = "src_oracle")]
    // HACK: Some dialect (e.g. Oracle) does not support "AS" for alias
    // Hard code "(subquery) alias" instead of output "(subquery) AS alias"
    #[cfg(feature = "src_oracle")]
    if dialect.type_id() == (OracleDialect {}.type_id()) {
        sql = sql.replace(" AS", "")
    }

    debug!("Transformed partition range query: {}", sql);
    sql
}

#[throws(ConnectorXError)]
pub fn get_partition_range_query_sep<T: Dialect>(
    query: &str,
    col: &str,
    dialect: &T,
) -> (String, String) {
    trace!("Incoming query: {}", query);
    const RANGE_TMP_TAB_NAME: &str = "CXTMPTAB_RANGE";

    let (sql_min, sql_max) = match Parser::parse_sql(dialect, query) {
        Ok(mut ast) => {
            if ast.len() != 1 {
                throw!(ConnectorXError::SqlQueryNotSupported(query.to_string()));
            }

            let ast_range_min: Statement;
            let ast_range_max: Statement;

            match &mut ast[0] {
                Statement::Query(q) => {
                    q.order_by = vec![];
                    match &mut q.body {
                        SetExpr::Select(_select) => {
                            let min_proj =
                                vec![SelectItem::UnnamedExpr(Expr::Function(Function {
                                    name: ObjectName(vec![Ident {
                                        value: "min".to_string(),
                                        quote_style: None,
                                    }]),
                                    args: vec![FunctionArg::Unnamed(Expr::CompoundIdentifier(
                                        vec![
                                            Ident {
                                                value: RANGE_TMP_TAB_NAME.to_string(),
                                                quote_style: None,
                                            },
                                            Ident {
                                                value: col.to_string(),
                                                quote_style: None,
                                            },
                                        ],
                                    ))],
                                    over: None,
                                    distinct: false,
                                }))];
                            let max_proj =
                                vec![SelectItem::UnnamedExpr(Expr::Function(Function {
                                    name: ObjectName(vec![Ident {
                                        value: "max".to_string(),
                                        quote_style: None,
                                    }]),
                                    args: vec![FunctionArg::Unnamed(Expr::CompoundIdentifier(
                                        vec![
                                            Ident {
                                                value: RANGE_TMP_TAB_NAME.into(),
                                                quote_style: None,
                                            },
                                            Ident {
                                                value: col.into(),
                                                quote_style: None,
                                            },
                                        ],
                                    ))],
                                    over: None,
                                    distinct: false,
                                }))];
                            ast_range_min = wrap_query(&q, min_proj, None, RANGE_TMP_TAB_NAME);
                            ast_range_max = wrap_query(&q, max_proj, None, RANGE_TMP_TAB_NAME);
                        }
                        _ => throw!(ConnectorXError::SqlQueryNotSupported(query.to_string())),
                    }
                }
                _ => throw!(ConnectorXError::SqlQueryNotSupported(query.to_string())),
            };
            (format!("{}", ast_range_min), format!("{}", ast_range_max))
        }
        Err(e) => {
            warn!("parser error: {:?}, manually compose query string", e);
            (
                format!(
                    "SELECT MIN({}.{}) as min FROM ({}) AS {}",
                    RANGE_TMP_TAB_NAME, col, query, RANGE_TMP_TAB_NAME
                ),
                format!(
                    "SELECT MAX({}.{}) as max FROM ({}) AS {}",
                    RANGE_TMP_TAB_NAME, col, query, RANGE_TMP_TAB_NAME
                ),
            )
        }
    };
    debug!(
        "Transformed separated partition range query: {}, {}",
        sql_min, sql_max
    );
    (sql_min, sql_max)
}<|MERGE_RESOLUTION|>--- conflicted
+++ resolved
@@ -1,9 +1,3 @@
-<<<<<<< HEAD
-#[cfg(feature = "src_oracle")]
-use std::any::Any;
-
-=======
->>>>>>> 1fba7391
 use crate::errors::ConnectorXError;
 #[cfg(feature = "src_oracle")]
 use crate::sources::oracle::OracleDialect;
@@ -282,7 +276,6 @@
         }
     };
 
-    #[cfg(feature = "src_oracle")]
     // HACK: Some dialect (e.g. Oracle) does not support "AS" for alias
     // Hard code "(subquery) alias" instead of output "(subquery) AS alias"
     #[cfg(feature = "src_oracle")]
@@ -323,7 +316,6 @@
     CXQuery::Wrapped(sql)
 }
 
-#[cfg(feature = "src_oracle")]
 #[throws(ConnectorXError)]
 #[cfg(feature = "src_oracle")]
 pub fn limit1_query_oracle(sql: &CXQuery<String>) -> CXQuery<String> {
@@ -469,7 +461,6 @@
         }
     };
 
-    #[cfg(feature = "src_oracle")]
     // HACK: Some dialect (e.g. Oracle) does not support "AS" for alias
     // Hard code "(subquery) alias" instead of output "(subquery) AS alias"
     #[cfg(feature = "src_oracle")]
@@ -560,7 +551,6 @@
         }
     };
 
-    #[cfg(feature = "src_oracle")]
     // HACK: Some dialect (e.g. Oracle) does not support "AS" for alias
     // Hard code "(subquery) alias" instead of output "(subquery) AS alias"
     #[cfg(feature = "src_oracle")]
