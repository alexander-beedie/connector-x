use connectorx::{
    constants::RECORD_BATCH_SIZE,
    destinations::arrow::ArrowDestination,
    prelude::*,
    sources::{
        dummy::{DummySource, DummyTypeSystem},
        postgres::{rewrite_tls_args, BinaryProtocol, PostgresSource},
    },
    sql::CXQuery,
    transports::{DummyArrowTransport, PostgresArrowTransport},
};
use polars::{df, prelude::*};
use postgres::NoTls;
use std::env;
use url::Url;

#[test]
fn test_polars() {
    let schema = [
        DummyTypeSystem::I64(true),
        DummyTypeSystem::F64(true),
        DummyTypeSystem::Bool(false),
        DummyTypeSystem::String(true),
        DummyTypeSystem::F64(false),
    ];
    let nrows = [4, 7];
    let ncols = schema.len();
    let queries: Vec<CXQuery> = nrows
        .iter()
        .map(|v| CXQuery::naked(format!("{},{}", v, ncols)))
        .collect();
    let mut destination = ArrowDestination::new();

    let dispatcher = Dispatcher::<_, _, DummyArrowTransport>::new(
        DummySource::new(&["a", "b", "c", "d", "e"], &schema),
        &mut destination,
        &queries,
        None,
        None,
    );
    dispatcher.run().expect("run dispatcher");

    let df: DataFrame = destination.polars().unwrap();
    let expected = df!(
        "a" => &[0, 1, 2, 3, 0, 1, 2, 3, 4, 5, 6],
        "b" => &[0.0, 1.0, 2.0, 3.0, 0.0, 1.0, 2.0, 3.0, 4.0, 5.0, 6.0],
        "c" => &[true, false, true, false, true, false, true, false, true, false, true],
        "d" => &["0", "1", "2", "3", "0", "1", "2", "3", "4", "5", "6"],
        "e" => &[0.0, 1.0, 2.0, 3.0, 0.0, 1.0, 2.0, 3.0, 4.0, 5.0, 6.0]
    )
    .unwrap();

    // order of each batch is not guaranteed
    let expected2 = df!(
        "a" => &[0, 1, 2, 3, 4, 5, 6, 0, 1, 2, 3],
        "b" => &[0.0, 1.0, 2.0, 3.0, 4.0, 5.0, 6.0, 0.0, 1.0, 2.0, 3.0],
        "c" => &[true, false, true, false, true, false, true, true, false, true, false],
        "d" => &["0", "1", "2", "3", "4", "5", "6", "0", "1", "2", "3"],
        "e" => &[0.0, 1.0, 2.0, 3.0, 4.0, 5.0, 6.0, 0.0, 1.0, 2.0, 3.0]
    )
    .unwrap();

    println!("{}", df);

    assert!(df.equals_missing(&expected) || df.equals_missing(&expected2));
}

#[test]
fn test_polars_large() {
    let schema = [
        DummyTypeSystem::I64(true),
        DummyTypeSystem::F64(true),
        DummyTypeSystem::Bool(false),
        DummyTypeSystem::String(true),
        DummyTypeSystem::F64(false),
    ];
    let nrows = [RECORD_BATCH_SIZE * 2 - 1, RECORD_BATCH_SIZE * 2 + 10];
    let ncols = schema.len();
    let queries: Vec<CXQuery> = nrows
        .iter()
        .map(|v| CXQuery::naked(format!("{},{}", v, ncols)))
        .collect();
    let mut destination = ArrowDestination::new();

    let dispatcher = Dispatcher::<_, _, DummyArrowTransport>::new(
        DummySource::new(&["a", "b", "c", "d", "e"], &schema),
        &mut destination,
        &queries,
        None,
        None,
    );
    dispatcher.run().expect("run dispatcher");

    let df: DataFrame = destination.polars().unwrap();
    assert_eq!(RECORD_BATCH_SIZE * 4 + 9, df.height());
    assert_eq!(5, df.width());
}

#[test]
fn test_postgres_arrow() {
    let _ = env_logger::builder().is_test(true).try_init();

    let dburl = env::var("POSTGRES_URL").unwrap();

    let queries = [
        CXQuery::naked("select * from test_table where test_int < 2"),
        CXQuery::naked("select * from test_table where test_int >= 2"),
    ];
    let url = Url::parse(dburl.as_str()).unwrap();
    let (config, _tls) = rewrite_tls_args(&url).unwrap();
    let builder = PostgresSource::<BinaryProtocol, NoTls>::new(config, NoTls, 2).unwrap();
    let mut destination = ArrowDestination::new();
    let dispatcher = Dispatcher::<_, _, PostgresArrowTransport<BinaryProtocol, NoTls>>::new(
        builder,
        &mut destination,
        &queries,
<<<<<<< HEAD
        Some(format!("select * from test_table")),
        None,
=======
        Some("select * from test_table".to_string()),
>>>>>>> 2be78ca3
    );

    dispatcher.run().expect("run dispatcher");

    let df: DataFrame = destination.polars().unwrap();

    let expected = df!(
        "test_int" => &[1, 0, 2, 3, 4, 1314],
        "test_nullint" => &[Some(3), Some(5), None, Some(7), Some(9), Some(2)],
        "test_str" => &[Some("str1"), Some("a"), Some("str2"), Some("b"), Some("c"), None],
        "test_float" => &[None, Some(3.1), Some(2.2), Some(3.), Some(7.8), Some(-10.)],
        "test_bool" => &[Some(true), None, Some(false), Some(false), None, Some(true)]
    )
    .unwrap();

    // order of each batch is not guaranteed
    let expected2 = df!(
        "test_int" => &[2, 3, 4, 1314, 1, 0],
        "test_nullint" => &[None, Some(7), Some(9), Some(2), Some(3), Some(5)],
        "test_str" => &[Some("str2"), Some("b"), Some("c"), None, Some("str1"), Some("a")],
        "test_float" => &[Some(2.2), Some(3.), Some(7.8), Some(-10.), None, Some(3.1)],
        "test_bool" => &[Some(false), Some(false), None, Some(true), Some(true), None]
    )
    .unwrap();

    assert!(df.equals_missing(&expected) || df.equals_missing(&expected2));
}

#[test]
fn test_polars_name() {
    let _ = env_logger::builder().is_test(true).try_init();

    let dburl = env::var("POSTGRES_URL").unwrap();

    let queries = [CXQuery::naked("select test_name from test_types")];
    let url = Url::parse(dburl.as_str()).unwrap();
    let (config, _tls) = rewrite_tls_args(&url).unwrap();
    let builder = PostgresSource::<BinaryProtocol, NoTls>::new(config, NoTls, 2).unwrap();
    let mut destination = ArrowDestination::new();
    let dispatcher = Dispatcher::<_, _, PostgresArrowTransport<BinaryProtocol, NoTls>>::new(
        builder,
        &mut destination,
        &queries,
<<<<<<< HEAD
        Some(format!("select * from test_types")),
        None,
=======
        Some("select test_name from test_types".to_string()),
>>>>>>> 2be78ca3
    );

    dispatcher.run().expect("run dispatcher");

    let s1 = "0";
    let s2 = "21";
    let s3 = "someName";
    let s4 = "101203203-1212323-22131235";

    let df: DataFrame = destination.polars().unwrap();
    let test_df: DataFrame = df!(
        "test_name" => &[s1,s2,s3,s4]
    )
    .unwrap();

    assert_eq!(df, test_df);
}

#[test]
fn test_polars_boolarray() {
    let _ = env_logger::builder().is_test(true).try_init();

    let dburl = env::var("POSTGRES_URL").unwrap();

    let queries = [CXQuery::naked("select test_boolarray from test_types")];
    let url = Url::parse(dburl.as_str()).unwrap();
    let (config, _tls) = rewrite_tls_args(&url).unwrap();
    let builder = PostgresSource::<BinaryProtocol, NoTls>::new(config, NoTls, 2).unwrap();
    let mut destination = ArrowDestination::new();
    let dispatcher = Dispatcher::<_, _, PostgresArrowTransport<BinaryProtocol, NoTls>>::new(
        builder,
        &mut destination,
        &queries,
<<<<<<< HEAD
        Some(format!("select * from test_types")),
        None,
=======
        Some("select test_boolarray from test_types".to_string()),
>>>>>>> 2be78ca3
    );

    dispatcher.run().expect("run dispatcher");

    let s1 = Series::new(PlSmallStr::from("a"), [true, false]);
    let empty_vec: Vec<bool> = vec![];
    let s2 = Series::new(PlSmallStr::from("b"), empty_vec);
    let s3 = Series::new(PlSmallStr::from("c"), [true]);

    let df: DataFrame = destination.polars().unwrap();
    let test_df: DataFrame = df!(
        "test_boolarray" => &[Some(s1),Some(s2),Some(s3),None]
    )
    .unwrap();

    assert_eq!(df, test_df);
}

#[test]
fn test_polars_utf8array() {
    let _ = env_logger::builder().is_test(true).try_init();

    let dburl = env::var("POSTGRES_URL").unwrap();

    let queries = [CXQuery::naked("select test_varchararray from test_types")];
    let url = Url::parse(dburl.as_str()).unwrap();
    let (config, _tls) = rewrite_tls_args(&url).unwrap();
    let builder = PostgresSource::<BinaryProtocol, NoTls>::new(config, NoTls, 2).unwrap();
    let mut destination = ArrowDestination::new();
    let dispatcher = Dispatcher::<_, _, PostgresArrowTransport<BinaryProtocol, NoTls>>::new(
        builder,
        &mut destination,
        &queries,
<<<<<<< HEAD
        Some(format!("select * from test_types")),
        None,
=======
        Some("select test_varchararray from test_types".to_string()),
>>>>>>> 2be78ca3
    );
    dispatcher.run().expect("run dispatcher");

    let df: DataFrame = destination.polars().unwrap();

    let s1 = Series::new(PlSmallStr::from("a"), ["str1", "str2"]);
    let s2 = Series::new(
        PlSmallStr::from("b"),
        [
            "0123456789",
            "abcdefghijklmnopqrstuvwxyz",
            "!@#$%^&*()_-+=~`:;<>?/",
        ],
    );
    let s3 = Series::new(PlSmallStr::from("c"), ["", "  "]);
    let empty_vec: Vec<&str> = vec![];
    let s4 = Series::new(PlSmallStr::from("d"), empty_vec);
    let test_df: DataFrame = df!(
        "test_varchararray" => &[s1,s2,s3,s4]
    )
    .unwrap();

    assert_eq!(df, test_df);
}

#[test]
fn test_polars_intarray() {
    let _ = env_logger::builder().is_test(true).try_init();

    let dburl = env::var("POSTGRES_URL").unwrap();

    let queries = [CXQuery::naked(
        "select test_i2array, test_i4array, test_i8array from test_types",
    )];
    let url = Url::parse(dburl.as_str()).unwrap();
    let (config, _tls) = rewrite_tls_args(&url).unwrap();
    let builder = PostgresSource::<BinaryProtocol, NoTls>::new(config, NoTls, 2).unwrap();
    let mut destination = ArrowDestination::new();
    let dispatcher = Dispatcher::<_, _, PostgresArrowTransport<BinaryProtocol, NoTls>>::new(
        builder,
        &mut destination,
        &queries,
<<<<<<< HEAD
        Some(format!("select * from test_types")),
        None,
=======
        Some("select test_i2array, test_i4array, test_i8array from test_types".to_string()),
>>>>>>> 2be78ca3
    );
    dispatcher.run().expect("run dispatcher");

    let df: DataFrame = destination.polars().unwrap();

    let v1_s1 = Series::new(PlSmallStr::from("a"), [-1i64, 0, 1]);
    let empty_vec: Vec<i64> = vec![];
    let v1_s2 = Series::new(PlSmallStr::from("b"), empty_vec);
    let v1_s3 = Series::new(PlSmallStr::from("c"), [-32768i64, 32767]);

    let v2_s1 = Series::new(PlSmallStr::from("a"), [-1i64, 0, 1123]);
    let empty_vec: Vec<i64> = vec![];
    let v2_s2 = Series::new(PlSmallStr::from("b"), empty_vec);
    let v2_s3 = Series::new(PlSmallStr::from("c"), [-2147483648i64, 2147483647]);

    let v3_s1 = Series::new(
        PlSmallStr::from("a"),
        [-9223372036854775808i64, 9223372036854775807],
    );
    let empty_vec: Vec<i64> = vec![];
    let v3_s2 = Series::new(PlSmallStr::from("b"), empty_vec);
    let v3_s3 = Series::new(PlSmallStr::from("c"), [0i64]);

    let test_df: DataFrame = df!(
        "test_i2array" => &[Some(v1_s1),Some(v1_s2),Some(v1_s3),None],
        "test_i4array" =>  &[Some(v2_s1),Some(v2_s2),Some(v2_s3),None],
        "test_i8array" =>  &[Some(v3_s1),Some(v3_s2),Some(v3_s3),None],
    )
    .unwrap();

    assert_eq!(df, test_df);
}<|MERGE_RESOLUTION|>--- conflicted
+++ resolved
@@ -114,12 +114,8 @@
         builder,
         &mut destination,
         &queries,
-<<<<<<< HEAD
-        Some(format!("select * from test_table")),
-        None,
-=======
         Some("select * from test_table".to_string()),
->>>>>>> 2be78ca3
+        None,
     );
 
     dispatcher.run().expect("run dispatcher");
@@ -163,12 +159,8 @@
         builder,
         &mut destination,
         &queries,
-<<<<<<< HEAD
-        Some(format!("select * from test_types")),
-        None,
-=======
         Some("select test_name from test_types".to_string()),
->>>>>>> 2be78ca3
+        None,
     );
 
     dispatcher.run().expect("run dispatcher");
@@ -202,12 +194,8 @@
         builder,
         &mut destination,
         &queries,
-<<<<<<< HEAD
-        Some(format!("select * from test_types")),
-        None,
-=======
         Some("select test_boolarray from test_types".to_string()),
->>>>>>> 2be78ca3
+        None,
     );
 
     dispatcher.run().expect("run dispatcher");
@@ -241,12 +229,8 @@
         builder,
         &mut destination,
         &queries,
-<<<<<<< HEAD
-        Some(format!("select * from test_types")),
-        None,
-=======
         Some("select test_varchararray from test_types".to_string()),
->>>>>>> 2be78ca3
+        None,
     );
     dispatcher.run().expect("run dispatcher");
 
@@ -289,12 +273,8 @@
         builder,
         &mut destination,
         &queries,
-<<<<<<< HEAD
-        Some(format!("select * from test_types")),
-        None,
-=======
         Some("select test_i2array, test_i4array, test_i8array from test_types".to_string()),
->>>>>>> 2be78ca3
+        None,
     );
     dispatcher.run().expect("run dispatcher");
 
