--- conflicted
+++ resolved
@@ -19,11 +19,7 @@
 maintainers = ["Weiyuan Wu <youngw@sfu.ca>"] 
 name = "connectorx" 
 readme = "README.md" # Markdown files are supported
-<<<<<<< HEAD
-version = "0.2.4-alpha.6" 
-=======
 version = "0.2.4-alpha.7" 
->>>>>>> 3cca3a34
 
 [tool.poetry.dependencies]
 dask = {version = "^2021", optional = true, extras = ["dataframe"]}
