[tool.poetry]
authors = ["SFU Database System Lab <dsl.cs.sfu@gmail.com>"] 
classifiers = [
  "Development Status :: 4 - Beta",
  "Topic :: Software Development :: Build Tools",
  "Environment :: Console",
  "Operating System :: OS Independent",
  "Intended Audience :: Science/Research",
  "Intended Audience :: Developers",
  "Intended Audience :: Financial and Insurance Industry",
  "Intended Audience :: Healthcare Industry",
  "Topic :: Scientific/Engineering",
  "Framework :: IPython",
] 
description = "Load data from databases to dataframes, the fastest way." 
keywords = ["read_sql"] 
license = "MIT" 
maintainers = ["Weiyuan Wu <youngw@sfu.ca>"] 
name = "connectorx" 
readme = "README.md" # Markdown files are supported
<<<<<<< HEAD
version = "0.3.1-alpha.3" 
=======
version = "0.3.1-alpha.4" 
>>>>>>> 1613463e

[project]
name = "connectorx" # Target file name of maturin build
readme = "README.md"
license = { file = "LICENSE" }

[tool.poetry.dependencies]
dask = {version = "^2021", optional = true, extras = ["dataframe"]}
modin = {version = ">=0.10", optional = true}
numpy = ">=1.21.5"
pandas = {version = "^1", optional = true}
polars = {version = ">=0.8", optional = true}
pyarrow = {version = ">=4", optional = true}
python = ">=3.7.1,<3.11"

[tool.poetry.extras]
all = ["dask", "pandas", "modin", "polars", "pyarrow"]
dask = ["dask", "pandas"]
modin = ["modin", "pandas"]
pandas = ["pandas"]
polars = ["pyarrow", "polars"]
pyarrow = ["pyarrow"]

[tool.poetry.dev-dependencies]
black = "^21.4b0"
contexttimer = "^0.3.3"
dask = {extras = ["dataframe"], version = "^2021.7.0"}
docopt = "^0.6.2"
ipython = "^7.31.1"
maturin = ">=0.12,<0.13"
modin = {extras = ["dask"], version = ">=0.10.1"}
polars = ">=0.8"
pyarrow = ">=4"
pytest = "^6.2"
pytest-benchmark = "^3.4.1"
twine = "^3.4.1"

[tool.pytest.ini_options]
minversion = "6.0"
python_functions = "test_* bench_*"
# python_files = check_*.py
# python_classes = Check
# addopts = "-ra -q"
# testpaths = [
#   "tests",
#   "integration",
# ]

[build-system]
build-backend = "maturin"
requires = ["maturin>=0.12,<0.13"]

[tool.maturin]
sdist-include = ["connectorx/*.so", "connectorx/*.pyd", "connectorx/dependencies/", "LICENSE"]<|MERGE_RESOLUTION|>--- conflicted
+++ resolved
@@ -18,11 +18,7 @@
 maintainers = ["Weiyuan Wu <youngw@sfu.ca>"] 
 name = "connectorx" 
 readme = "README.md" # Markdown files are supported
-<<<<<<< HEAD
-version = "0.3.1-alpha.3" 
-=======
 version = "0.3.1-alpha.4" 
->>>>>>> 1613463e
 
 [project]
 name = "connectorx" # Target file name of maturin build
