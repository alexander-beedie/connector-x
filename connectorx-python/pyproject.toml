[tool.poetry]
authors = ["SFU Database System Lab <dsl.cs.sfu@gmail.com>"] 
classifiers = [
  "Development Status :: 4 - Beta",
  "Topic :: Software Development :: Build Tools",
  "Environment :: Console",
  "Operating System :: OS Independent",
  "Intended Audience :: Science/Research",
  "Intended Audience :: Developers",
  "Intended Audience :: Financial and Insurance Industry",
  "Intended Audience :: Healthcare Industry",
  "Topic :: Scientific/Engineering",
  "Framework :: IPython",
] 
description = "Load data from databases to dataframes, the fastest way." 
keywords = ["read_sql"] 
license = "MIT" 
maintainers = ["Weiyuan Wu <youngw@sfu.ca>"] 
name = "connectorx" 
readme = "README.md" # Markdown files are supported
<<<<<<< HEAD
version = "0.3.4-alpha.3" 
=======
version = "0.4.0" 
>>>>>>> 105594f8

[project]
name = "connectorx" # Target file name of maturin build
readme = "README.md"
license = { text = "MIT" }
requires-python = ">=3.10"

[tool.poetry.dependencies]
dask = {version = "^2021", optional = true, extras = ["dataframe"]}
modin = {version = ">=0.10", optional = true}
numpy = ">=2.1"
pandas = {version = ">=2", optional = true}
polars = {version = ">=1", optional = true}
pyarrow = {version = ">=4", optional = true}
python = ">=3.10,<3.14"

[tool.poetry.extras]
all = ["dask", "pandas", "modin", "polars", "pyarrow"]
dask = ["dask", "pandas"]
modin = ["modin", "pandas"]
pandas = ["pandas"]
polars = ["pyarrow", "polars"]
pyarrow = ["pyarrow"]

[tool.poetry.dev-dependencies]
black = "^21.4b0"
contexttimer = "^0.3.3"
dask = {extras = ["dataframe"], version = "^2021.7.0"}
docopt = "^0.6.2"
ipython = "^7.31.1"
maturin = ">=1.0,<2.0"
modin = {extras = ["dask"], version = ">=0.10.1"}
polars = ">=0.20"
pyarrow = ">=4"
pytest = "^6.2"
pytest-benchmark = "^3.4.1"
twine = "^3.4.1"

[tool.pytest.ini_options]
minversion = "6.0"
python_functions = "test_* bench_*"
# python_files = check_*.py
# python_classes = Check
# addopts = "-ra -q"
# testpaths = [
#   "tests",
#   "integration",
# ]

[build-system]
build-backend = "maturin"
requires = ["maturin>=1.0,<2.0"]

[tool.maturin]
include = [
    { path = "connectorx/*.so", format = "sdist"},
    { path = "connectorx/*.pyd", format = "sdist"},
    { path = "connectorx/dependencies/", format = "sdist"},
    { path = "LICENSE", format = "sdist"},
]<|MERGE_RESOLUTION|>--- conflicted
+++ resolved
@@ -18,11 +18,7 @@
 maintainers = ["Weiyuan Wu <youngw@sfu.ca>"] 
 name = "connectorx" 
 readme = "README.md" # Markdown files are supported
-<<<<<<< HEAD
-version = "0.3.4-alpha.3" 
-=======
 version = "0.4.0" 
->>>>>>> 105594f8
 
 [project]
 name = "connectorx" # Target file name of maturin build
