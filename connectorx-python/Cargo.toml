[package]
authors = ["Weiyuan Wu <youngw@sfu.ca>"]
edition = "2018"
name = "connectorx-python"
<<<<<<< HEAD
version = "0.3.1"
=======
version = "0.3.2-alpha.1"
>>>>>>> f060ede0
license = "MIT"
readme = "README.md"

[workspace]
# prevents package from thinking it's in the workspace

# See more keys and their definitions at https://doc.rust-lang.org/cargo/reference/manifest.html

[dependencies]
anyhow = "1"
<<<<<<< HEAD
arrow = { version = "22", features = ["ffi"]}
=======
arrow = { version = "26", features = ["ffi"]}
>>>>>>> f060ede0
arrow2 = {version = "0.10", default-features = false}
bitfield = "0.13"
bytes = "1"
chrono = "0.4"
connectorx = {path = "../connectorx", default-features = false}
dict_derive = "0.4"
env_logger = "0.9"
fehler = "1"
<<<<<<< HEAD
gcp-bigquery-client = {version = "0.13.0"}
=======
>>>>>>> f060ede0
itertools = "0.10"
lazy_static = "1.4.0"
libc = "0.2"
log = "0.4"
ndarray = "0.15"
numpy = "0.14"
openssl = {version = "0.10", features = ["vendored"]}
postgres = {version = "0.19", features = ["with-chrono-0_4", "with-uuid-0_8", "with-serde_json-1"]}
postgres-native-tls = {version = "0.5"}
postgres-openssl = {version = "0.5.0"}
pyo3 = {version = "0.14", default-features = false, features = ["macros"]}
pyo3-built = "0.4"
rust_decimal = {version = "1", features = ["db-postgres"]}
serde_json = "1"
sqlparser = "0.11"
thiserror = "1"
tokio = {version = "1", features = ["rt", "rt-multi-thread", "net"]}
tokio-util = "0.6"
url = "2"
urlencoding = "2.1"
uuid = "0.8"

[build-dependencies]
built = {version = "0.5", features = ["chrono"]}

[dev-dependencies]
criterion = "0.3"
criterion-macro = "0.3"
iai = "0.1"
pprof = {version = "0.5", features = ["flamegraph", "criterion", "protobuf"]}
rayon = "1"

[lib]
crate-type = ["cdylib"]
name = "connectorx"

[features]
branch = ["connectorx/branch"]
default = ["extension", "fptr", "nbstr", "dsts", "srcs", "federation"]
dsts = ["connectorx/dst_arrow", "connectorx/dst_arrow2"]
executable = ["pyo3/auto-initialize"]
extension = ["pyo3/extension-module"]
fptr = ["connectorx/fptr"]
federation = ["connectorx/federation"]
nbstr = []
srcs = [
  "connectorx/src_postgres",
  "connectorx/src_mysql",
  "connectorx/src_sqlite",
  "connectorx/src_mssql",
  "connectorx/src_oracle",
  "connectorx/src_bigquery",
]<|MERGE_RESOLUTION|>--- conflicted
+++ resolved
@@ -2,11 +2,7 @@
 authors = ["Weiyuan Wu <youngw@sfu.ca>"]
 edition = "2018"
 name = "connectorx-python"
-<<<<<<< HEAD
-version = "0.3.1"
-=======
 version = "0.3.2-alpha.1"
->>>>>>> f060ede0
 license = "MIT"
 readme = "README.md"
 
@@ -17,11 +13,7 @@
 
 [dependencies]
 anyhow = "1"
-<<<<<<< HEAD
-arrow = { version = "22", features = ["ffi"]}
-=======
 arrow = { version = "26", features = ["ffi"]}
->>>>>>> f060ede0
 arrow2 = {version = "0.10", default-features = false}
 bitfield = "0.13"
 bytes = "1"
@@ -30,10 +22,6 @@
 dict_derive = "0.4"
 env_logger = "0.9"
 fehler = "1"
-<<<<<<< HEAD
-gcp-bigquery-client = {version = "0.13.0"}
-=======
->>>>>>> f060ede0
 itertools = "0.10"
 lazy_static = "1.4.0"
 libc = "0.2"
