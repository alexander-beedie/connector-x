--- conflicted
+++ resolved
@@ -2,11 +2,7 @@
 authors = ["Weiyuan Wu <youngw@sfu.ca>"]
 edition = "2018"
 name = "connectorx-python"
-<<<<<<< HEAD
-version = "0.2.4-alpha.8"
-=======
 version = "0.2.4-alpha.9"
->>>>>>> 8fb2f23d
 
 # See more keys and their definitions at https://doc.rust-lang.org/cargo/reference/manifest.html
 
