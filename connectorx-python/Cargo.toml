--- conflicted
+++ resolved
@@ -2,11 +2,7 @@
 authors = ["Weiyuan Wu <youngw@sfu.ca>"]
 edition = "2018"
 name = "connectorx-python"
-<<<<<<< HEAD
-version = "0.3.4-alpha.3"
-=======
 version = "0.4.0"
->>>>>>> 105594f8
 license = "MIT"
 readme = "README.md"
 
