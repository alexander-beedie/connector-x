[package]
authors = ["Weiyuan Wu <youngw@sfu.ca>"]
edition = "2018"
name = "connectorx-python"
<<<<<<< HEAD
version = "0.3.1-alpha.5"
=======
version = "0.3.1-alpha.6"
>>>>>>> 689a528b
license = "MIT"
readme = "README.md"

[workspace]
# prevents package from thinking it's in the workspace

# See more keys and their definitions at https://doc.rust-lang.org/cargo/reference/manifest.html

[dependencies]
anyhow = "1"
arrow = "12"
arrow2 = {version = "0.10", default-features = false}
bitfield = "0.13"
bytes = "1"
chrono = "0.4"
connectorx = {path = "../connectorx", default-features = false}
dict_derive = "0.4"
env_logger = "0.9"
fehler = "1"
gcp-bigquery-client = {version = "0.10.0"}
itertools = "0.10"
lazy_static = "1.4.0"
libc = "0.2"
log = "0.4"
ndarray = "0.15"
numpy = "0.14"
openssl = {version = "0.10", features = ["vendored"]}
postgres = {version = "0.19", features = ["with-chrono-0_4", "with-uuid-0_8", "with-serde_json-1"]}
postgres-native-tls = {version = "0.5"}
postgres-openssl = {version = "0.5.0"}
pyo3 = {version = "0.14", default-features = false, features = ["macros"]}
pyo3-built = "0.4"
r2d2-oracle = {version = "0.5.0", features = ["chrono"]}
r2d2_mysql = {version = "21.0"}
rusqlite = {version = "0.25", features = ["column_decltype", "chrono", "bundled"]}
rust_decimal = {version = "1", features = ["db-postgres"]}
rust_decimal_macros = "1"
serde_json = "1"
sqlparser = "0.11"
thiserror = "1"
tiberius = "0.5"
tokio = {version = "1", features = ["rt", "rt-multi-thread", "net"]}
tokio-util = "0.6"
url = "2"
urlencoding = "2.1"
uuid = "0.8"

[build-dependencies]
built = {version = "0.5", features = ["chrono"]}

[dev-dependencies]
criterion = "0.3"
criterion-macro = "0.3"
iai = "0.1"
pprof = {version = "0.5", features = ["flamegraph", "criterion", "protobuf"]}
rayon = "1"

[lib]
crate-type = ["cdylib"]
name = "connectorx"

[features]
branch = ["connectorx/branch"]
default = ["extension", "fptr", "nbstr", "dsts", "srcs", "federation"]
dsts = ["connectorx/dst_arrow", "connectorx/dst_arrow2"]
executable = ["pyo3/auto-initialize"]
extension = ["pyo3/extension-module"]
fptr = ["connectorx/fptr"]
federation = ["connectorx/federation"]
nbstr = []
srcs = [
  "connectorx/src_postgres",
  "connectorx/src_mysql",
  "connectorx/src_sqlite",
  "connectorx/src_mssql",
  "connectorx/src_oracle",
  "connectorx/src_bigquery",
]<|MERGE_RESOLUTION|>--- conflicted
+++ resolved
@@ -2,11 +2,7 @@
 authors = ["Weiyuan Wu <youngw@sfu.ca>"]
 edition = "2018"
 name = "connectorx-python"
-<<<<<<< HEAD
-version = "0.3.1-alpha.5"
-=======
 version = "0.3.1-alpha.6"
->>>>>>> 689a528b
 license = "MIT"
 readme = "README.md"
 
