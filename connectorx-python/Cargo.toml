--- conflicted
+++ resolved
@@ -11,13 +11,8 @@
 
 [dependencies]
 anyhow = "1"
-<<<<<<< HEAD
 arrow = "12"
-arrow2 = {git = "https://github.com/jorgecarleitao/arrow2", rev = "dc516495a5a49ae41d3c68caab4e33dd57337640", default-features = false}
-=======
-arrow = "11.0.0"
 arrow2 = {version = "0.10", default-features = false}
->>>>>>> c76d5934
 bitfield = "0.13"
 bytes = "1"
 chrono = "0.4"
