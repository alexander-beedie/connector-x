import os

import pandas as pd
import pytest
from pandas.testing import assert_frame_equal

from .. import read_sql


@pytest.fixture(scope="module")  # type: ignore
def postgres_url() -> str:
    conn = os.environ["POSTGRES_URL"]
    return conn


def test_modin(postgres_url: str) -> None:
    query = "SELECT * FROM test_table"
    df = read_sql(
        postgres_url,
        query,
        partition_on="test_int",
        partition_range=(0, 2000),
        partition_num=3,
        return_type="modin",
    )
    expected = pd.DataFrame(
        index=range(6),
        data={
            "test_int": pd.Series([0, 1, 2, 3, 4, 1314], dtype="Int64"),
            "test_nullint": pd.Series([5, 3, None, 7, 9, 2], dtype="Int64"),
            "test_str": pd.Series(
                ["a", "str1", "str2", "b", "c", None], dtype="object"
            ),
            "test_float": pd.Series([3.1, None, 2.2, 3, 7.8, -10], dtype="float64"),
            "test_bool": pd.Series(
                [None, True, False, False, None, True], dtype="boolean"
            ),
        },
    )
<<<<<<< HEAD
    df = df._to_pandas()
    df.sort_values(by="test_int", inplace=True, ignore_index=True)
    assert_frame_equal(df, expected, check_names=True)
=======
    assert_frame_equal(df._to_pandas(), expected, check_names=True)


def test_modin_with_index_col(postgres_url: str) -> None:
    query = "SELECT * FROM test_table"
    df = read_sql(
        postgres_url,
        query,
        partition_on="test_int",
        partition_range=(0, 2000),
        partition_num=3,
        return_type="modin",
        index_col="test_float"
    )
    expected = pd.DataFrame(
        index=range(6),
        data={
            "test_int": pd.Series([1, 2, 0, 3, 4, 1314], dtype="Int64"),
            "test_nullint": pd.Series([3, None, 5, 7, 9, 2], dtype="Int64"),
            "test_str": pd.Series(
                ["str1", "str2", "a", "b", "c", None], dtype="object"
            ),
            "test_float": pd.Series([None, 2.2, 3.1, 3, 7.8, -10], dtype="float64"),
            "test_bool": pd.Series(
                [True, False, None, False, None, True], dtype="boolean"
            ),
        },
    )
    expected.set_index("test_float", inplace=True)
    assert_frame_equal(df._to_pandas(), expected, check_names=True)
>>>>>>> 3bedd300
<|MERGE_RESOLUTION|>--- conflicted
+++ resolved
@@ -37,39 +37,6 @@
             ),
         },
     )
-<<<<<<< HEAD
     df = df._to_pandas()
     df.sort_values(by="test_int", inplace=True, ignore_index=True)
-    assert_frame_equal(df, expected, check_names=True)
-=======
-    assert_frame_equal(df._to_pandas(), expected, check_names=True)
-
-
-def test_modin_with_index_col(postgres_url: str) -> None:
-    query = "SELECT * FROM test_table"
-    df = read_sql(
-        postgres_url,
-        query,
-        partition_on="test_int",
-        partition_range=(0, 2000),
-        partition_num=3,
-        return_type="modin",
-        index_col="test_float"
-    )
-    expected = pd.DataFrame(
-        index=range(6),
-        data={
-            "test_int": pd.Series([1, 2, 0, 3, 4, 1314], dtype="Int64"),
-            "test_nullint": pd.Series([3, None, 5, 7, 9, 2], dtype="Int64"),
-            "test_str": pd.Series(
-                ["str1", "str2", "a", "b", "c", None], dtype="object"
-            ),
-            "test_float": pd.Series([None, 2.2, 3.1, 3, 7.8, -10], dtype="float64"),
-            "test_bool": pd.Series(
-                [True, False, None, False, None, True], dtype="boolean"
-            ),
-        },
-    )
-    expected.set_index("test_float", inplace=True)
-    assert_frame_equal(df._to_pandas(), expected, check_names=True)
->>>>>>> 3bedd300
+    assert_frame_equal(df, expected, check_names=True)